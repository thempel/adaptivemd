--- conflicted
+++ resolved
@@ -38,16 +38,10 @@
     import os
 
     import pyemma
-<<<<<<< HEAD
-    import numpy as np
-=======
     from adaptivemd import Model
->>>>>>> 66e0272f
 
     feat = pyemma.coordinates.featurizer(topfile)
-
-    selection = feat.select_Heavy()
-    feat.add_selection(selection)
+    feat.add_backbone_torsions()
 
     pyemma.config.show_progress_bars = False
 
@@ -56,67 +50,13 @@
     files = [os.path.join(t, traj_name) for t in trajectories]
     inp = pyemma.coordinates.source(files, feat)
 
-    #tica_obj = pyemma.coordinates.tica(
-    #    inp, lag=tica_lag, dim=tica_dim, kinetic_map=False)
+    tica_obj = pyemma.coordinates.tica(
+        inp, lag=tica_lag, dim=tica_dim, kinetic_map=False)
 
-    y = inp.get_output()
+    y = tica_obj.get_output()
 
-    ### BEGIN GUILLE'S CODE
-    def regspace_cluster_to_target(data, n_clusters_target,
-                                   n_try_max=15, delta=5.,
-                                   verbose=True, stride=1):
-        r"""
-        Clusters a dataset to a target n_clusters using regspace clustering by iteratively. "
-        Work best with 1D data
-        data: ndarray or list thereof
-        n_clusters_target: int, number of clusters.
-        n_try_max: int, default is 5. Maximum number of iterations in the heuristic.
-        delta: float, defalut is 5. Percentage of n_clusters_target to consider converged.
-                 Eg. n_clusters_target=100 and delta = 5 will consider any clustering between 95 and 100 clustercenters as
-                 valid. Note. Note: An off-by-one in n_target_clusters is sometimes unavoidable
-        returns: pyemma clustering object
-        tested:True
-        """
-        delta = delta/100
-
-<<<<<<< HEAD
-        assert np.vstack(data).shape[0] >= n_clusters_target, "Cannot cluster " \
-                                                          "%u datapoints on %u clustercenters. Reduce the number of target " \
-                                                          "clustercenters."%(np.vstack(data).shape[0], n_clusters_target)
-        # Works well for connected, 1D-clustering,
-        # otherwise it's bad starting guess for dmin
-        # cmax = np.vstack(data).max()
-        # cmin = np.vstack(data).min()
-        # dmin = (cmax-cmin)/(n_clusters_target+1)
-        dmin = .2
-        err = np.ceil(n_clusters_target*delta)
-        cl = pyemma.coordinates.cluster_regspace(data, dmin=dmin, stride=stride, metric='minRMSD')
-        for cc in range(n_try_max):
-            n_cl_now = cl.n_clusters
-            delta_cl_now = np.abs(n_cl_now - n_clusters_target)
-            if not n_clusters_target-err <= cl.n_clusters <= n_clusters_target+err:
-                # Cheap (and sometimes bad) heuristic to get relatively close relatively quick
-                dmin = cl.dmin*cl.n_clusters/   n_clusters_target
-                cl = pyemma.coordinates.cluster_regspace(data, dmin=dmin, metric='minRMSD', max_centers=5000, stride=stride)# max_centers is given so that we never reach it (dangerous)
-            else:
-                break
-            if verbose:
-                print('cl iter %u %u -> %u (Delta to target (%u +- %u): %u'%(cc, n_cl_now, cl.n_clusters,
-                                                                             n_clusters_target, err, delta_cl_now))
-        return cl
-    ### END GUILLE'S CODE
-
-    #cl = regspace_cluster_to_target(y, msm_states,
-    #                                delta=int(msm_states/10),
-    #                                stride=stride)
-    cl = pyemma.coordinates.cluster_regspace(data=y, dmin=.5, stride=stride, max_centers=500)
-=======
     cl = pyemma.coordinates.cluster_kmeans(data=y, k=msm_states, stride=stride)
->>>>>>> 66e0272f
     m = pyemma.msm.estimate_markov_model(cl.dtrajs, msm_lag)
-
-    #cl = pyemma.coordinates.cluster_kmeans(data=y, k=msm_states, stride=stride)
-
 
     data = {
         'input': {
@@ -125,7 +65,10 @@
             'n_trajectories': inp.number_of_trajectories(),
             'lengths': inp.trajectory_lengths(),
         },
-
+        'tica': {
+            'dimension': tica_obj.dimension(),
+            'lagtime': tica_lag
+        },
         'clustering': {
             'k': msm_states,
             'dtrajs': [
