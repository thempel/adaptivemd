--- conflicted
+++ resolved
@@ -88,111 +88,42 @@
     import os
 
     import pyemma
-<<<<<<< HEAD
+    import mdtraj as md
+    import itertools
     import numpy as np
-
-    feat = pyemma.coordinates.featurizer(topfile)
-
-    selection = feat.select_Heavy()
-    feat.add_selection(selection)
-=======
-    import mdtraj as md
-
     pdb = md.load(topfile)
     topology = pdb.topology
->>>>>>> 9c21c0e7
 
     if selection:
         topology = topology.subset(topology.select(selection_string=selection))
 
     feat = pyemma.coordinates.featurizer(topology)
 
-    if features:
-        def apply_feat_part(featurizer, parts):
-            if isinstance(parts, dict):
-                func, attributes = parts.items()[0]
-                f = getattr(featurizer, func)
-                if attributes is None:
-                    return f()
-                if isinstance(attributes, (list, tuple)):
-                    return f(*apply_feat_part(featurizer, attributes))
-                else:
-                    return f(apply_feat_part(featurizer, attributes))
-            elif isinstance(parts, (list, tuple)):
-                return [apply_feat_part(featurizer, q) for q in parts]
-            else:
-                return parts
+    def simplex_surface(traj, atom_indices=[589, 2086, 2087, 2088]):
+        assert len(atom_indices) == 4
 
-        apply_feat_part(feat, features)
-    else:
-        feat.add_all()
+        _inp = md.compute_distances(traj, [[a, b] for a, b in itertools.combinations(atom_indices, 2)])
 
-    pyemma.config.show_progress_bars = False
+        distances2triangles = [[0, 3, 1],
+                               [1, 5, 2],
+                               [3, 4, 5],
+                               [0, 4, 2]]
 
-    print '#trajectories :', len(trajectories)
+        simplex_surfs = np.array([np.sqrt(_inp[:, t].sum(axis=1) / 2 * \
+                                          (_inp[:, t].sum(axis=1) / 2 - _inp[:, t][:, 0]) * \
+                                          (_inp[:, t].sum(axis=1) / 2 - _inp[:, t][:, 1]) * \
+                                          (_inp[:, t].sum(axis=1) / 2 - _inp[:, t][:, 2])) for t in
+                                  distances2triangles]).sum(axis=0)
 
+        return simplex_surfs.reshape(simplex_surfs.shape[0], 1)
+
+    feat.add_custom_func(simplex_surface, 1)
     files = [os.path.join(t, traj_name) for t in trajectories]
     inp = pyemma.coordinates.source(files, feat)
-
-    #tica_obj = pyemma.coordinates.tica(
-    #    inp, lag=tica_lag, dim=tica_dim, kinetic_map=False)
-
     y = inp.get_output()
 
-    ### BEGIN GUILLE'S CODE
-    def regspace_cluster_to_target(data, n_clusters_target,
-                                   n_try_max=5, delta=5.,
-                                   verbose=False, stride=1):
-        r"""
-        Clusters a dataset to a target n_clusters using regspace clustering by iteratively. "
-        Work best with 1D data
-        data: ndarray or list thereof
-        n_clusters_target: int, number of clusters.
-        n_try_max: int, default is 5. Maximum number of iterations in the heuristic.
-        delta: float, defalut is 5. Percentage of n_clusters_target to consider converged.
-                 Eg. n_clusters_target=100 and delta = 5 will consider any clustering between 95 and 100 clustercenters as
-                 valid. Note. Note: An off-by-one in n_target_clusters is sometimes unavoidable
-        returns: pyemma clustering object
-        tested:True
-        """
-        delta = delta/100
 
-<<<<<<< HEAD
-        assert np.vstack(data).shape[0] >= n_clusters_target, "Cannot cluster " \
-                                                          "%u datapoints on %u clustercenters. Reduce the number of target " \
-                                                          "clustercenters."%(np.vstack(data).shape[0], n_clusters_target)
-        # Works well for connected, 1D-clustering,
-        # otherwise it's bad starting guess for dmin
-        # cmax = np.vstack(data).max()
-        # cmin = np.vstack(data).min()
-        # dmin = (cmax-cmin)/(n_clusters_target+1)
-        dmin = .2
-        err = np.ceil(n_clusters_target*delta)
-        cl = pyemma.coordinates.cluster_regspace(data, dmin=dmin, stride=stride, metric='minRMSD')
-        for cc in range(n_try_max):
-            n_cl_now = cl.n_clusters
-            delta_cl_now = np.abs(n_cl_now - n_clusters_target)
-            if not n_clusters_target-err <= cl.n_clusters <= n_clusters_target+err:
-                # Cheap (and sometimes bad) heuristic to get relatively close relatively quick
-                dmin = cl.dmin*cl.n_clusters/   n_clusters_target
-                cl = pyemma.coordinates.cluster_regspace(data, dmin=dmin, metric='minRMSD', max_centers=5000, stride=stride)# max_centers is given so that we never reach it (dangerous)
-            else:
-                break
-            if verbose:
-                print('cl iter %u %u -> %u (Delta to target (%u +- %u): %u'%(cc, n_cl_now, cl.n_clusters,
-                                                                             n_clusters_target, err, delta_cl_now))
-        return cl
-    ### END GUILLE'S CODE
-
-    cl = regspace_cluster_to_target(y, msm_states,
-                                    delta=int(msm_states/10),
-                                    stride=stride)
-=======
-    cl = pyemma.coordinates.cluster_kmeans(data=y, k=msm_states, stride=stride)
->>>>>>> 9c21c0e7
-    m = pyemma.msm.estimate_markov_model(cl.dtrajs, msm_lag)
-
-    #cl = pyemma.coordinates.cluster_kmeans(data=y, k=msm_states, stride=stride)
+    cl = pyemma.coordinates.cluster_regspace(data=y, dmin=.1, stride=stride)
 
 
     data = {
@@ -205,20 +136,16 @@
         },
         'features': {
             'features': features,
+            'feat.describe': feat.describe(),
             'n_features': inp.dimension(),
         },
-
         'clustering': {
-            'k': msm_states,
+            'n_clusters': cl.n_clusters,
             'dtrajs': [
                 t for t in cl.dtrajs
-            ]
+            ],
+            'clustercenters': cl.clustercenters
         },
-        'msm': {
-            'lagtime': msm_lag,
-            'P': m.P,
-            'C': m.count_matrix_full
-        }
     }
 
     return data